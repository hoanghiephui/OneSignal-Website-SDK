import Environment from './environment.js'

<<<<<<< HEAD
export const DEV_HOST = 'https://127.0.0.1:3001';
export const DEV_FRAME_HOST = 'https://localhost:3001';
// TODO: export const DEV_FRAME_HTTP_HOST = '';
// TODO: export const DEV_FRAME_HTTPS_HOST = '';
=======
export const DEV_HOST = 'https://oregon:3001';
export const DEV_FRAME_HOST = 'https://nevada:3001';
>>>>>>> a90690a4
export const PROD_HOST = 'https://onesignal.com';
export const HOST_URL = (Environment.isDev() ? DEV_HOST : PROD_HOST);
export const API_URL = (Environment.isDev() ? DEV_HOST : PROD_HOST) + '/api/v1/';

// ⬸ ⤑<|MERGE_RESOLUTION|>--- conflicted
+++ resolved
@@ -1,16 +1,7 @@
 import Environment from './environment.js'
 
-<<<<<<< HEAD
-export const DEV_HOST = 'https://127.0.0.1:3001';
-export const DEV_FRAME_HOST = 'https://localhost:3001';
-// TODO: export const DEV_FRAME_HTTP_HOST = '';
-// TODO: export const DEV_FRAME_HTTPS_HOST = '';
-=======
 export const DEV_HOST = 'https://oregon:3001';
 export const DEV_FRAME_HOST = 'https://nevada:3001';
->>>>>>> a90690a4
 export const PROD_HOST = 'https://onesignal.com';
 export const HOST_URL = (Environment.isDev() ? DEV_HOST : PROD_HOST);
-export const API_URL = (Environment.isDev() ? DEV_HOST : PROD_HOST) + '/api/v1/';
-
-// ⬸ ⤑+export const API_URL = (Environment.isDev() ? DEV_HOST : PROD_HOST) + '/api/v1/';